--- conflicted
+++ resolved
@@ -31,12 +31,7 @@
     createCron(app);
     this.status.authenticate(token);
     this.status.create(this.reg.uuid);
-<<<<<<< HEAD
-
-    setInterval(function() {
-=======
     setInterval( () => {
->>>>>>> d4b27fdf
       /* no-op to keep this process alive */
     }, 10);
   }
