*.sw*
build/
<<<<<<< HEAD
shunit2
=======
update-center.json
shunit2
.vscode/
>>>>>>> 5b7bda74
<|MERGE_RESOLUTION|>--- conflicted
+++ resolved
@@ -1,9 +1,4 @@
 *.sw*
 build/
-<<<<<<< HEAD
 shunit2
-=======
-update-center.json
-shunit2
-.vscode/
->>>>>>> 5b7bda74
+.vscode/